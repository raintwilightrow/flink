/***********************************************************************************************************************
 *
 * Copyright (C) 2010 by the Stratosphere project (http://stratosphere.eu)
 *
 * Licensed under the Apache License, Version 2.0 (the "License"); you may not use this file except in compliance with
 * the License. You may obtain a copy of the License at
 *
 *     http://www.apache.org/licenses/LICENSE-2.0
 *
 * Unless required by applicable law or agreed to in writing, software distributed under the License is distributed on
 * an "AS IS" BASIS, WITHOUT WARRANTIES OR CONDITIONS OF ANY KIND, either express or implied. See the License for the
 * specific language governing permissions and limitations under the License.
 *
 **********************************************************************************************************************/

package eu.stratosphere.nephele.taskmanager.bytebuffered;

import java.io.BufferedWriter;
import java.io.File;
import java.io.FileWriter;
import java.io.IOException;
import java.net.InetSocketAddress;
import java.util.Iterator;
import java.util.List;
import java.util.Map;
import java.util.Set;
import java.util.concurrent.ConcurrentHashMap;
import java.util.concurrent.atomic.AtomicInteger;

import org.apache.commons.logging.Log;
import org.apache.commons.logging.LogFactory;

import eu.stratosphere.nephele.checkpointing.CheckpointDecision;
import eu.stratosphere.nephele.configuration.ConfigConstants;
import eu.stratosphere.nephele.configuration.GlobalConfiguration;
import eu.stratosphere.nephele.execution.Environment;
import eu.stratosphere.nephele.executiongraph.ExecutionVertexID;
import eu.stratosphere.nephele.instance.InstanceConnectionInfo;
import eu.stratosphere.nephele.io.AbstractID;
import eu.stratosphere.nephele.io.InputGate;
import eu.stratosphere.nephele.io.OutputGate;
import eu.stratosphere.nephele.io.channels.AbstractChannel;
import eu.stratosphere.nephele.io.channels.AbstractInputChannel;
import eu.stratosphere.nephele.io.channels.AbstractOutputChannel;
import eu.stratosphere.nephele.io.channels.Buffer;
import eu.stratosphere.nephele.io.channels.ChannelID;
import eu.stratosphere.nephele.io.channels.ChannelType;
import eu.stratosphere.nephele.io.channels.FileBufferManager;
import eu.stratosphere.nephele.io.channels.bytebuffered.AbstractByteBufferedInputChannel;
import eu.stratosphere.nephele.io.channels.bytebuffered.AbstractByteBufferedOutputChannel;
import eu.stratosphere.nephele.jobgraph.JobID;
import eu.stratosphere.nephele.protocols.ChannelLookupProtocol;
import eu.stratosphere.nephele.taskmanager.Task;
import eu.stratosphere.nephele.taskmanager.bufferprovider.BufferProvider;
import eu.stratosphere.nephele.taskmanager.bufferprovider.BufferProviderBroker;
import eu.stratosphere.nephele.taskmanager.bufferprovider.GlobalBufferPool;
import eu.stratosphere.nephele.taskmanager.bufferprovider.LocalBufferPool;
import eu.stratosphere.nephele.taskmanager.bufferprovider.LocalBufferPoolOwner;
import eu.stratosphere.nephele.taskmanager.transferenvelope.TransferEnvelope;
import eu.stratosphere.nephele.taskmanager.transferenvelope.TransferEnvelopeDispatcher;
import eu.stratosphere.nephele.taskmanager.transferenvelope.TransferEnvelopeReceiverList;
import eu.stratosphere.nephele.util.StringUtils;

public final class ByteBufferedChannelManager implements TransferEnvelopeDispatcher, BufferProviderBroker {

	/**
	 * The log object used to report problems and errors.
	 */
	private static final Log LOG = LogFactory.getLog(ByteBufferedChannelManager.class);

	private static final boolean DEFAULT_ALLOW_SENDER_SIDE_SPILLING = false;

	private static final boolean DEFAULT_MERGE_SPILLED_BUFFERS = true;

	private final Map<ChannelID, ChannelContext> registeredChannels = new ConcurrentHashMap<ChannelID, ChannelContext>();

	private final Map<AbstractID, LocalBufferPoolOwner> localBufferPoolOwner = new ConcurrentHashMap<AbstractID, LocalBufferPoolOwner>();

	private final Map<ExecutionVertexID, TaskContext> tasksWithUndecidedCheckpoints = new ConcurrentHashMap<ExecutionVertexID, TaskContext>();

	private final NetworkConnectionManager networkConnectionManager;

	private final ChannelLookupProtocol channelLookupService;

	private final InstanceConnectionInfo localConnectionInfo;

	private final LocalBufferPool transitBufferPool;

	private final boolean allowSenderSideSpilling;

	private final boolean mergeSpilledBuffers;

	private final boolean multicastEnabled = true;

	/**
	 * This map caches transfer envelope receiver lists.
	 */
	private final Map<ChannelID, TransferEnvelopeReceiverList> receiverCache = new ConcurrentHashMap<ChannelID, TransferEnvelopeReceiverList>();

	// Begin temporary logging code
	private final AtomicInteger envelopeCounter = new AtomicInteger(0);

	private static final int LOG_INTERVAL = 100;

	private final BufferedWriter bufferedWriter;

	// End temporary logging code

	public ByteBufferedChannelManager(final ChannelLookupProtocol channelLookupService,
			final InstanceConnectionInfo localInstanceConnectionInfo)
												throws IOException {

		this.channelLookupService = channelLookupService;

		this.localConnectionInfo = localInstanceConnectionInfo;

		// Initialized the file buffer manager
		FileBufferManager.getInstance();

		// Initialize the global buffer pool
		GlobalBufferPool.getInstance();

		// Initialize the transit buffer pool
		this.transitBufferPool = new LocalBufferPool(128, true);

		this.networkConnectionManager = new NetworkConnectionManager(this,
			localInstanceConnectionInfo.getAddress(), localInstanceConnectionInfo.getDataPort());

		this.allowSenderSideSpilling = GlobalConfiguration.getBoolean("channel.network.allowSenderSideSpilling",
			DEFAULT_ALLOW_SENDER_SIDE_SPILLING);

		this.mergeSpilledBuffers = GlobalConfiguration.getBoolean("channel.network.mergeSpilledBuffers",
			DEFAULT_MERGE_SPILLED_BUFFERS);

		LOG.info("Initialized byte buffered channel manager with sender-side spilling "
<<<<<<< HEAD
			+ (this.allowSenderSideSpilling ? "enabled" : "disabled"));

		// Begin temporary logging code
		String logDir = System.getProperty("log.file");
		if (logDir != null) {
			final int pos = logDir.lastIndexOf(File.separatorChar);
			if (pos < 0) {
				throw new RuntimeException("Cannot parse log dir " + logDir);
			}

			logDir = logDir.substring(0, pos);
		} else {
			logDir = GlobalConfiguration.getString(ConfigConstants.TASK_MANAGER_TMP_DIR_KEY, "/tmp/");
		}

		this.bufferedWriter = new BufferedWriter(new FileWriter(logDir + File.separator + "multicast_"
			+ localInstanceConnectionInfo.getHostName()));
		// End temporary logging code
=======
			+ (this.allowSenderSideSpilling ? "enabled" : "disabled")
			+ (this.mergeSpilledBuffers ? " and spilled buffer merging enabled" : ""));
>>>>>>> 0570cfde
	}

	/**
	 * Registers the given task with the byte buffered channel manager.
	 * 
	 * @param task
	 *        the task to be registered
	 * @param the
	 *        set of output channels which are initially active
	 */
	public void register(final Task task, final Set<ChannelID> activeOutputChannels) {

		final Environment environment = task.getEnvironment();

		final TaskContext taskContext = new TaskContext(task, this, this.tasksWithUndecidedCheckpoints);

		for (int i = 0; i < environment.getNumberOfOutputGates(); ++i) {
			final OutputGate<?> outputGate = environment.getOutputGate(i);
			final OutputGateContext outputGateContext = new OutputGateContext(taskContext, outputGate.getChannelType(),
				outputGate.getIndex());
			for (int j = 0; j < outputGate.getNumberOfOutputChannels(); ++j) {
				final AbstractOutputChannel<?> outputChannel = outputGate.getOutputChannel(j);
				if (!(outputChannel instanceof AbstractByteBufferedOutputChannel)) {
					LOG.error("Output channel " + outputChannel.getID() + "of job " + environment.getJobID()
							+ " is not a byte buffered output channel, skipping...");
					continue;
				}

				final AbstractByteBufferedOutputChannel<?> bboc = (AbstractByteBufferedOutputChannel<?>) outputChannel;

				if (this.registeredChannels.containsKey(bboc.getID())) {
					LOG.error("Byte buffered output channel " + bboc.getID() + " is already registered");
					continue;
				}

				// Add routing entry to receiver cache to reduce latency
				if (bboc.getType() == ChannelType.INMEMORY) {
					addReceiverListHint(bboc);
				}

				final boolean isActive = activeOutputChannels.contains(bboc.getID());

				LOG.info("Registering byte buffered output channel " + bboc.getID() + " ("
						+ (isActive ? "active" : "inactive") + ")");

				final OutputChannelContext outputChannelContext = new OutputChannelContext(outputGateContext, bboc,
						isActive, this.mergeSpilledBuffers);
				this.registeredChannels.put(bboc.getID(), outputChannelContext);
			}
		}

		for (int i = 0; i < environment.getNumberOfInputGates(); ++i) {
			final InputGate<?> inputGate = environment.getInputGate(i);
			final InputGateContext inputGateContext = new InputGateContext(inputGate.getNumberOfInputChannels());
			for (int j = 0; j < inputGate.getNumberOfInputChannels(); ++j) {
				final AbstractInputChannel<?> inputChannel = inputGate.getInputChannel(j);
				if (!(inputChannel instanceof AbstractByteBufferedInputChannel)) {
					LOG.error("Input channel " + inputChannel.getID() + "of job " + environment.getJobID()
							+ " is not a byte buffered input channel, skipping...");
					continue;
				}

				final AbstractByteBufferedInputChannel<?> bbic = (AbstractByteBufferedInputChannel<?>) inputChannel;

				if (this.registeredChannels.containsKey(bbic.getID())) {
					LOG.error("Byte buffered input channel " + bbic.getID() + " is already registered");
					continue;
				}

				// Add routing entry to receiver cache to reduce latency
				if (bbic.getType() == ChannelType.INMEMORY) {
					addReceiverListHint(bbic);
				}

				LOG.info("Registering byte buffered input channel " + bbic.getID());

				final InputChannelContext inputChannelContext = new InputChannelContext(inputGateContext, this,
						bbic);
				this.registeredChannels.put(bbic.getID(), inputChannelContext);
			}

			// Add input gate context to set of local buffer pool owner
			this.localBufferPoolOwner.put(inputGate.getGateID(), inputGateContext);
		}

		this.localBufferPoolOwner.put(task.getVertexID(), taskContext);

		redistributeGlobalBuffers();
	}

	/**
	 * Unregisters the given task from the byte buffered channel manager.
	 * 
	 * @param vertexID
	 *        the ID of the task to be unregistered
	 * @param task
	 *        the task to be unregistered
	 */
	public void unregister(final ExecutionVertexID vertexID, final Task task) {

		final Environment environment = task.getEnvironment();

		for (int i = 0; i < environment.getNumberOfOutputGates(); ++i) {
			final OutputGate<?> outputGate = environment.getOutputGate(i);
			for (int j = 0; j < outputGate.getNumberOfOutputChannels(); ++j) {
				final AbstractOutputChannel<?> outputChannel = outputGate.getOutputChannel(j);
				this.registeredChannels.remove(outputChannel.getID());
				this.receiverCache.remove(outputChannel.getID());
			}
		}

		for (int i = 0; i < environment.getNumberOfInputGates(); ++i) {
			final InputGate<?> inputGate = environment.getInputGate(i);
			for (int j = 0; j < inputGate.getNumberOfInputChannels(); ++j) {
				final AbstractInputChannel<?> inputChannel = inputGate.getInputChannel(j);
				this.registeredChannels.remove(inputChannel.getID());
				this.receiverCache.remove(inputChannel.getID());
			}

			final LocalBufferPoolOwner owner = this.localBufferPoolOwner.remove(inputGate.getGateID());
			if (owner == null) {
				LOG.error("Cannot find local buffer pool owner for input gate " + inputGate.getGateID());
			} else {
				owner.clearLocalBufferPool();
			}
		}

		final LocalBufferPoolOwner owner = this.localBufferPoolOwner.remove(vertexID);
		if (owner == null) {
			LOG.error("Cannot find local buffer pool owner for vertex ID" + vertexID);
		} else {
			owner.clearLocalBufferPool();
		}

		redistributeGlobalBuffers();
	}

	/**
	 * Shuts down the byte buffered channel manager and stops all its internal processes.
	 */
	public void shutdown() {

		this.networkConnectionManager.shutDown();
	}

	public void reportIOExceptionForAllInputChannels(IOException ioe) {

		final Iterator<ChannelContext> it = this.registeredChannels.values().iterator();

		while (it.hasNext()) {

			final ChannelContext channelContext = it.next();
			if (channelContext.isInputChannel()) {
				channelContext.reportIOException(ioe);
			}
		}
	}

	public void reportIOExceptionForOutputChannel(ChannelID sourceChannelID, IOException ioe) {

		final ChannelContext channelContext = this.registeredChannels.get(sourceChannelID);

		if (channelContext == null) {
			LOG.error("Cannot find network output channel with ID " + sourceChannelID);
			return;
		}

		if (channelContext.isInputChannel()) {
			channelContext.reportIOException(ioe);
		}
	}

	public NetworkConnectionManager getNetworkConnectionManager() {

		return this.networkConnectionManager;
	}

	private void processEnvelope(final TransferEnvelope transferEnvelope, final boolean freeSourceBuffer)
			throws IOException, InterruptedException {

		final TransferEnvelopeReceiverList receiverList = getReceiverList(transferEnvelope.getJobID(),
			transferEnvelope.getSource());

		if (receiverList == null) {
			throw new IOException("Transfer envelope " + transferEnvelope.getSequenceNumber() + " from source channel "
				+ transferEnvelope.getSource() + " has not have a receiver list");
		}

		// This envelope is known to have either no buffer or an memory-based input buffer
		if (transferEnvelope.getBuffer() == null) {
			processEnvelopeEnvelopeWithoutBuffer(transferEnvelope, receiverList);
		} else {
			processEnvelopeWithBuffer(transferEnvelope, receiverList, freeSourceBuffer);
		}
	}

	private void processEnvelopeWithBuffer(final TransferEnvelope transferEnvelope,
			final TransferEnvelopeReceiverList receiverList, final boolean freeSourceBuffer)
			throws IOException, InterruptedException {

		// Start temporary logging code
		final int val = this.envelopeCounter.incrementAndGet();
		if ((val % LOG_INTERVAL) == 0) {

			final long timestamp = System.currentTimeMillis();
			final int availableBuffers = this.transitBufferPool.getNumberOfAvailableBuffers();
			final int designatedBuffers = this.transitBufferPool.getDesignatedNumberOfBuffers();

			final StringBuilder sb = new StringBuilder();
			sb.append(timestamp);
			sb.append(' ');
			sb.append(val);
			sb.append(' ');
			sb.append(availableBuffers);
			sb.append(' ');
			sb.append(designatedBuffers);

			final List<InetSocketAddress> remoteReceivers = receiverList.getRemoteReceivers();
			for (final InetSocketAddress remoteReceiver : remoteReceivers) {

				final int ql = this.networkConnectionManager.getQueueLength(remoteReceiver);
				sb.append(' ');
				sb.append(remoteReceiver.getHostName());
				sb.append(' ');
				sb.append(ql);
			}

			final List<ChannelID> localReceivers = receiverList.getLocalReceivers();
			for (final ChannelID localReceiver : localReceivers) {

				final ChannelContext cc = this.registeredChannels.get(localReceiver);
				if (cc == null) {
					LOG.error("Cannot find channel context for " + localReceiver);
					continue;
				}

				final InputChannelContext icc = (InputChannelContext) cc;
				final int ql = icc.getNumberOfQueuedEnvelopes();
				sb.append(' ');
				sb.append(ql);
			}

			sb.append('\n');

			this.bufferedWriter.write(sb.toString());
			this.bufferedWriter.flush();

		}
		// End temporary logging code

		// Handle the most common (unicast) case first
		if (!freeSourceBuffer) {

			final List<ChannelID> localReceivers = receiverList.getLocalReceivers();
			if (localReceivers.size() != 1) {
				throw new IOException("Expected receiver list to have exactly one element");
			}

			final ChannelID localReceiver = localReceivers.get(0);

			final ChannelContext cc = this.registeredChannels.get(localReceiver);
			if (cc == null) {
				throw new IOException("Cannot find channel context for local receiver " + localReceiver);
			}

			if (!cc.isInputChannel()) {
				throw new IOException("Local receiver " + localReceiver
						+ " is not an input channel, but is supposed to accept a buffer");
			}

			cc.queueTransferEnvelope(transferEnvelope);

			return;
		}

		// This is the in-memory or multicast case
		final Buffer srcBuffer = transferEnvelope.getBuffer();

		if (receiverList.hasLocalReceivers()) {

			final List<ChannelID> localReceivers = receiverList.getLocalReceivers();

			for (final ChannelID localReceiver : localReceivers) {

				final ChannelContext cc = this.registeredChannels.get(localReceiver);
				if (cc == null) {
					throw new IOException("Cannot find channel context for local receiver " + localReceiver);
				}

				if (!cc.isInputChannel()) {
					throw new IOException("Local receiver " + localReceiver
							+ " is not an input channel, but is supposed to accept a buffer");
				}

				final InputChannelContext inputChannelContext = (InputChannelContext) cc;
				final Buffer destBuffer = inputChannelContext.requestEmptyBufferBlocking(srcBuffer.size());
				srcBuffer.copyToBuffer(destBuffer);
				// TODO: See if we can save one duplicate step here
				final TransferEnvelope dup = transferEnvelope.duplicateWithoutBuffer();
				dup.setBuffer(destBuffer);
				inputChannelContext.queueTransferEnvelope(dup);
			}
		}

		if (receiverList.hasRemoteReceivers()) {

			final List<InetSocketAddress> remoteReceivers = receiverList.getRemoteReceivers();
			for (final InetSocketAddress remoteReceiver : remoteReceivers) {

				this.networkConnectionManager.queueEnvelopeForTransfer(remoteReceiver, transferEnvelope.duplicate());
			}
		}

		// Recycle the source buffer
		srcBuffer.recycleBuffer();
	}

	private boolean processEnvelopeEnvelopeWithoutBuffer(final TransferEnvelope transferEnvelope,
			final TransferEnvelopeReceiverList receiverList) {

		// No need to copy anything
		final Iterator<ChannelID> localIt = receiverList.getLocalReceivers().iterator();

		while (localIt.hasNext()) {

			final ChannelID localReceiver = localIt.next();

			final ChannelContext channelContext = this.registeredChannels.get(localReceiver);
			if (channelContext == null) {
				if (LOG.isDebugEnabled()) {
					LOG.debug("Cannot find local receiver " + localReceiver + " for job "
						+ transferEnvelope.getJobID());
				}
				continue;
			}
			channelContext.queueTransferEnvelope(transferEnvelope);
		}

		final Iterator<InetSocketAddress> remoteIt = receiverList.getRemoteReceivers().iterator();

		while (remoteIt.hasNext()) {

			final InetSocketAddress remoteReceiver = remoteIt.next();
			this.networkConnectionManager.queueEnvelopeForTransfer(remoteReceiver, transferEnvelope);
		}

		return true;
	}

	private void addReceiverListHint(final AbstractChannel channel) {

		TransferEnvelopeReceiverList receiverList = new TransferEnvelopeReceiverList(channel);

		if (this.receiverCache.put(channel.getID(), receiverList) != null) {
			LOG.warn("Receiver cache already contained entry for " + channel.getID());
		}
	}

	private TransferEnvelopeReceiverList getReceiverList(final JobID jobID, final ChannelID sourceChannelID)
			throws IOException, InterruptedException {

		TransferEnvelopeReceiverList receiverList = this.receiverCache.get(sourceChannelID);
		if (receiverList == null) {

			while (true) {

				final ConnectionInfoLookupResponse lookupResponse = this.channelLookupService.lookupConnectionInfo(
							this.localConnectionInfo, jobID, sourceChannelID);

				if (lookupResponse.receiverNotFound()) {
					throw new IOException("Cannot find task(s) waiting for data from source channel with ID "
							+ sourceChannelID);
				}

				if (lookupResponse.receiverNotReady()) {
					Thread.sleep(500);
					continue;
				}

				if (lookupResponse.receiverReady()) {
					receiverList = new TransferEnvelopeReceiverList(lookupResponse);
					break;
				}
			}

			if (receiverList == null) {
				LOG.error("Receiver list is null for source channel ID " + sourceChannelID);
			} else {
				this.receiverCache.put(sourceChannelID, receiverList);

				if (LOG.isDebugEnabled()) {

					final StringBuilder sb = new StringBuilder();
					sb.append("Receiver list for source channel ID " + sourceChannelID + " at task manager "
						+ this.localConnectionInfo + "\n");

					if (receiverList.hasLocalReceivers()) {
						sb.append("\tLocal receivers:\n");
						final Iterator<ChannelID> it = receiverList.getLocalReceivers().iterator();
						while (it.hasNext()) {
							sb.append("\t\t" + it.next() + "\n");
						}
					}

					if (receiverList.hasRemoteReceivers()) {
						sb.append("Remote receivers:\n");
						final Iterator<InetSocketAddress> it = receiverList.getRemoteReceivers().iterator();
						while (it.hasNext()) {
							sb.append("\t\t" + it.next() + "\n");
						}
					}

					LOG.debug(sb.toString());
				}
			}
		}

		return receiverList;
	}

	/**
	 * {@inheritDoc}
	 */
	@Override
	public void processEnvelopeFromOutputChannel(final TransferEnvelope transferEnvelope) throws IOException,
			InterruptedException {

		processEnvelope(transferEnvelope, true);
	}

	/**
	 * {@inheritDoc}
	 */
	@Override
	public void processEnvelopeFromInputChannel(final TransferEnvelope transferEnvelope) throws IOException,
			InterruptedException {

		processEnvelope(transferEnvelope, false);
	}

	/**
	 * {@inheritDoc}
	 */
	@Override
	public void processEnvelopeFromNetwork(final TransferEnvelope transferEnvelope, boolean freeSourceBuffer)
			throws IOException {

		try {
			processEnvelope(transferEnvelope, freeSourceBuffer);
		} catch (InterruptedException e) {
			LOG.error("Caught unexpected interrupted exception: " + StringUtils.stringifyException(e));
		}
	}

	/**
	 * Triggers the byte buffer channel manager write the current utilization of its read and write buffers to the logs.
	 * This method is primarily for debugging purposes.
	 */
	public void logBufferUtilization() {

		System.out.println("Buffer utilization for at " + System.currentTimeMillis());

		System.out.println("\tUnused global buffers: " + GlobalBufferPool.getInstance().getCurrentNumberOfBuffers());

		System.out.println("\tLocal buffer pool status:");

		final Iterator<LocalBufferPoolOwner> it = this.localBufferPoolOwner.values().iterator();
		while (it.hasNext()) {
			it.next().logBufferUtilization();
		}

		this.networkConnectionManager.logBufferUtilization();

		System.out.println("\tIncoming connections:");

		final Iterator<Map.Entry<ChannelID, ChannelContext>> it2 = this.registeredChannels.entrySet()
				.iterator();

		while (it2.hasNext()) {

			final Map.Entry<ChannelID, ChannelContext> entry = it2.next();
			final ChannelContext context = entry.getValue();
			if (context.isInputChannel()) {

				final InputChannelContext inputChannelContext = (InputChannelContext) context;
				final int numberOfQueuedEnvelopes = inputChannelContext.getNumberOfQueuedEnvelopes();
				final int numberOfQueuedMemoryBuffers = inputChannelContext.getNumberOfQueuedMemoryBuffers();

				System.out.println("\t\t" + entry.getKey() + ": " + numberOfQueuedMemoryBuffers + " ("
						+ numberOfQueuedEnvelopes + ")");
			}
		}
	}

	@Override
	public BufferProvider getBufferProvider(final JobID jobID, final ChannelID sourceChannelID) throws IOException,
			InterruptedException {

		final TransferEnvelopeReceiverList receiverList = getReceiverList(jobID, sourceChannelID);

		if (receiverList.hasLocalReceivers() && !receiverList.hasRemoteReceivers()) {

			final List<ChannelID> localReceivers = receiverList.getLocalReceivers();
			if (localReceivers.size() == 1) {
				// Unicast case, get final buffer provider

				final ChannelID localReceiver = localReceivers.get(0);
				final ChannelContext cc = this.registeredChannels.get(localReceiver);
				if (cc == null) {
					throw new IOException("Cannot find channel context for local receiver " + localReceiver);
				}

				if (!cc.isInputChannel()) {
					throw new IOException("Channel context for local receiver " + localReceiver
							+ " is not an input channel context");
				}

				final InputChannelContext icc = (InputChannelContext) cc;

				return icc;
			}
		}

		return this.transitBufferPool;
	}

	private void redistributeGlobalBuffers() {

		final int numberOfChannelsForMulticast = 10; // TODO: Make this configurable

		final int totalNumberOfBuffers = GlobalBufferPool.getInstance().getTotalNumberOfBuffers();
		int totalNumberOfChannels = this.registeredChannels.size();
		if (this.multicastEnabled) {
			totalNumberOfChannels += numberOfChannelsForMulticast;
		}
		final double buffersPerChannel = (double) totalNumberOfBuffers / (double) totalNumberOfChannels;
		if (buffersPerChannel < 1.0) {
			LOG.warn("System is low on memory buffers. This may result in reduced performance.");
		}

		if (LOG.isDebugEnabled()) {
			LOG.debug("Total number of buffers is " + totalNumberOfBuffers);
			LOG.debug("Total number of channels is " + totalNumberOfChannels);
		}

		if (this.localBufferPoolOwner.isEmpty()) {
			return;
		}

		final Iterator<LocalBufferPoolOwner> it = this.localBufferPoolOwner.values().iterator();
		while (it.hasNext()) {
			final LocalBufferPoolOwner lbpo = it.next();
			lbpo.setDesignatedNumberOfBuffers((int) Math.ceil(buffersPerChannel * lbpo.getNumberOfChannels()));
		}

		if (this.multicastEnabled) {
			this.transitBufferPool.setDesignatedNumberOfBuffers((int) Math.ceil(buffersPerChannel
				* numberOfChannelsForMulticast));
		}
	}

	public void reportCheckpointDecisions(final List<CheckpointDecision> checkpointDecisions) {

		for (final CheckpointDecision cd : checkpointDecisions) {

			final TaskContext taskContext = this.tasksWithUndecidedCheckpoints.remove(cd.getVertexID());

			if (taskContext == null) {
				LOG.error("Cannot report checkpoint decision for vertex " + cd.getVertexID());
				continue;
			}

			taskContext.setCheckpointDecisionAsynchronously(cd.getCheckpointDecision());
			taskContext.reportAsynchronousEvent();
		}
	}
}<|MERGE_RESOLUTION|>--- conflicted
+++ resolved
@@ -132,10 +132,6 @@
 		this.mergeSpilledBuffers = GlobalConfiguration.getBoolean("channel.network.mergeSpilledBuffers",
 			DEFAULT_MERGE_SPILLED_BUFFERS);
 
-		LOG.info("Initialized byte buffered channel manager with sender-side spilling "
-<<<<<<< HEAD
-			+ (this.allowSenderSideSpilling ? "enabled" : "disabled"));
-
 		// Begin temporary logging code
 		String logDir = System.getProperty("log.file");
 		if (logDir != null) {
@@ -152,10 +148,10 @@
 		this.bufferedWriter = new BufferedWriter(new FileWriter(logDir + File.separator + "multicast_"
 			+ localInstanceConnectionInfo.getHostName()));
 		// End temporary logging code
-=======
+
+		LOG.info("Initialized byte buffered channel manager with sender-side spilling "
 			+ (this.allowSenderSideSpilling ? "enabled" : "disabled")
 			+ (this.mergeSpilledBuffers ? " and spilled buffer merging enabled" : ""));
->>>>>>> 0570cfde
 	}
 
 	/**
